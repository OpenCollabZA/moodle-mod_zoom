--- conflicted
+++ resolved
@@ -268,7 +268,6 @@
             $data = is_array($data) ? json_encode($data) : $data;
         }
 
-<<<<<<< HEAD
         $attempts = 0;
         do {
             if ($attempts > 0) {
@@ -279,9 +278,6 @@
             $rawresponse = $this->make_curl_call($curl, $method, $url, $data);
             $attempts++;
         } while ($curl->get_errno() === 35 && $attempts <= self::MAX_RETRIES);
-=======
-        $rawresponse = $this->make_curl_call($curl, $method, $url, $data);
->>>>>>> 4400334f
 
         if ($curl->get_errno()) {
             throw new moodle_exception('errorwebservice', 'mod_zoom', '', $curl->error);
