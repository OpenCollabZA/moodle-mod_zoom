--- conflicted
+++ resolved
@@ -519,35 +519,7 @@
         upgrade_mod_savepoint(true, 2021030300, 'zoom');
     }
 
-<<<<<<< HEAD
     if ($oldversion < 2021081900) {
-        // For a time these defaults were not being updated but needed to be. This should catch them up.
-
-        // Changing the default of field option_host_video on table zoom to 0.
-        $table = new xmldb_table('zoom');
-        $field = new xmldb_field('option_host_video', XMLDB_TYPE_INTEGER, '1', null, null, null, '0', 'option_start_type');
-
-        // Launch change of default for field option_host_video.
-        $dbman->change_field_default($table, $field);
-
-        // Changing the default of field option_participants_video on table zoom to 0.
-        $table = new xmldb_table('zoom');
-        $field = new xmldb_field('option_participants_video', XMLDB_TYPE_INTEGER, '1', null, null, null, '0', 'option_host_video');
-
-        // Launch change of default for field option_participants_video.
-        $dbman->change_field_default($table, $field);
-
-        // Changing the default of field option_mute_upon_entry on table zoom to 1.
-        $table = new xmldb_table('zoom');
-        $field = new xmldb_field('option_mute_upon_entry', XMLDB_TYPE_INTEGER, '1', null, null, null, '1', 'option_audio');
-
-        // Launch change of default for field option_participants_video.
-        $dbman->change_field_default($table, $field);
-
-        // Zoom savepoint reached.
-        upgrade_mod_savepoint(true, 2021081900, 'zoom');
-=======
-    if ($oldversion < 2021041301) {
         $table = new xmldb_table('zoom');
 
         // Define and conditionally add field recurrence_type.
@@ -610,10 +582,31 @@
             $dbman->add_field($table, $field);
         }
 
-        // Zoom savepoint reached.
-        upgrade_mod_savepoint(true, 2021041301, 'zoom');
-
->>>>>>> 8981109c
+        // For a time these defaults were not being updated but needed to be. This should catch them up.
+
+        // Changing the default of field option_host_video on table zoom to 0.
+        $table = new xmldb_table('zoom');
+        $field = new xmldb_field('option_host_video', XMLDB_TYPE_INTEGER, '1', null, null, null, '0', 'option_start_type');
+
+        // Launch change of default for field option_host_video.
+        $dbman->change_field_default($table, $field);
+
+        // Changing the default of field option_participants_video on table zoom to 0.
+        $table = new xmldb_table('zoom');
+        $field = new xmldb_field('option_participants_video', XMLDB_TYPE_INTEGER, '1', null, null, null, '0', 'option_host_video');
+
+        // Launch change of default for field option_participants_video.
+        $dbman->change_field_default($table, $field);
+
+        // Changing the default of field option_mute_upon_entry on table zoom to 1.
+        $table = new xmldb_table('zoom');
+        $field = new xmldb_field('option_mute_upon_entry', XMLDB_TYPE_INTEGER, '1', null, null, null, '1', 'option_audio');
+
+        // Launch change of default for field option_participants_video.
+        $dbman->change_field_default($table, $field);
+
+        // Zoom savepoint reached.
+        upgrade_mod_savepoint(true, 2021081900, 'zoom');
     }
 
     return true;
